--- conflicted
+++ resolved
@@ -1,5 +1,4 @@
 from setuptools import setup, find_packages
-<<<<<<< HEAD
 from pathlib import Path
 
 # see https://packaging.python.org/guides/single-sourcing-package-version/
@@ -8,8 +7,6 @@
     exec(fp.read(), version_dict)
 version = version_dict["__version__"]
 del version_dict
-=======
->>>>>>> adac0441
 
 setup(
     name="nequip",
@@ -19,7 +16,6 @@
     author="Simon Batzner, Anders Johansson, Albert Musealian, Lixin Sun, Mario Geiger, Tess Smidt",
     python_requires=">=3.8",
     packages=find_packages(include=["nequip", "nequip.*"]),
-<<<<<<< HEAD
     entry_points={
         # make the scripts available as command line scripts
         "console_scripts": [
@@ -29,8 +25,6 @@
             "nequip-deploy = nequip._scripts.deploy:main",
         ]
     },
-=======
->>>>>>> adac0441
     install_requires=[
         "numpy",
         "scipy",
