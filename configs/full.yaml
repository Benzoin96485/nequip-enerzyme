# IMPORTANT: READ THIS

# This is a full yaml file with all nequip options.
# It is primarily intented to serve as documentation/reference for all options
# For a simpler yaml file containing all necessary feature to get you started check out configs/example.yaml

# Two folders will be used during the training: 'root'/process and 'root'/'run_name'
# run_name contains logfiles and saved models
# process contains processed data sets
# if 'root'/'run_name' exists, 'root'/'run_name'_'year'-'month'-'day'-'hour'-'min'-'s' will be used instead.
root: results/toluene
run_name: example-run-toluene
seed: 0                                                                           # random number seed for numpy and torch
append: true                                                                      # set true if a restarted run should append to the previous log file
default_dtype: float32                                                            # type of float to use, e.g. float32 and float64
allow_tf32: false                                                                 # whether to use TensorFloat32 if it is available

# network
r_max: 4.0                                                                        # cutoff radius in length units, here Angstrom, this is an important hyperparamter to scan
num_layers: 4                                                                     # number of interaction blocks, we find 4-6 to work best
chemical_embedding_irreps_out: 32x0e                                              # irreps for the chemical embedding of species
feature_irreps_hidden: 32x0o + 32x0e + 32x1o + 32x1e                              # irreps used for hidden features, here we go up to lmax=1, with even and odd parities; for more accurate but slower networks, use l=2 or higher, smaller number of features is faster
irreps_edge_sh: 0e + 1o                                                           # irreps of the spherical harmonics used for edges. If a single integer, indicates the full SH up to L_max=that_integer
conv_to_output_hidden_irreps_out: 16x0e                                           # irreps used in hidden layer of output block
nonlinearity_type: gate                                                           # may be 'gate' or 'norm', 'gate' is recommended
resnet: false                                                                     # set true to make interaction block a resnet-style update

# scalar nonlinearities to use — available options are silu, ssp (shifted softplus), tanh, and abs.
# Different nonlinearities are specified for e (even) and o (odd) parity;
# note that only tanh and abs are correct for o (odd parity).
nonlinearity_scalars:
  e: silu
  o: tanh

nonlinearity_gates:
  e: silu
  o: tanh

# radial network basis
num_basis: 8                                                                      # number of basis functions used in the radial basis
BesselBasis_trainable: true                                                       # set true to train the bessel weights
PolynomialCutoff_p: 6                                                             # p-exponent used in polynomial cutoff function

# radial network
invariant_layers: 2                                                               # number of radial layers, usually 1-3 works best, smaller is faster
invariant_neurons: 64                                                             # number of hidden neurons in radial function, smaller is faster
avg_num_neighbors: null                                                           # number of neighbors to divide by, null => no normalization.
use_sc: true                                                                      # use self-connection or not, usually gives big improvement
compile_model: false                                                              # whether to compile the constructed model to TorchScript

# to specify different parameters for each convolutional layer, try examples below
# layer1_use_sc: true                                                             # use "layer{i}_" prefix to specify parameters for only one of the layer,
# priority for different definitions:
#   invariant_neurons < InteractionBlock_invariant_neurons < layer{i}_invariant_neurons

# data set
# the keys used need to be stated at least once in key_mapping, npz_fixed_field_keys or npz_keys
# key_mapping is used to map the key in the npz file to the NequIP default values (see data/_key.py)
# all arrays are expected to have the shape of (nframe, natom, ?) except the fixed fields
# note that if your data set uses pbc, you need to also pass an array that maps to the nequip "pbc" key
dataset: npz                                                                       # type of data set, can be npz or ase
dataset_url: http://quantum-machine.org/gdml/data/npz/toluene_ccsd_t.zip           # url to download the npz. optional
dataset_file_name: ./benchmark_data/toluene_ccsd_t-train.npz                       # path to data set file
key_mapping:
  z: atomic_numbers                                                                # atomic species, integers
  E: total_energy                                                                  # total potential eneriges to train to
  F: forces                                                                        # atomic forces to train to
  R: pos                                                                           # raw atomic positions
npz_fixed_field_keys:                                                              # fields that are repeated across different examples
  - atomic_numbers

# A mapping of chemical species to type indexes is necessary if the dataset is provided with atomic numbers instead of type indexes.
chemical_symbol_to_type:
  H: 0
  C: 1

# Alternatively, if the dataset has type indicess, the total number of types is all that is required:
# type_names:
#   0: my_type
#   1: atom
#   2: thing

# As an alternative option to npz, you can also pass data ase ASE Atoms-objects
# This can often be easier to work with, simply make sure the ASE Atoms object
# has a calculator for which atoms.get_potential_energy() and atoms.get_forces() are defined
# dataset: ase
# dataset_file_name: xxx.xyz                                                       # need to be a format accepted by ase.io.read
# ase_args:                                                                        # any arguments needed by ase.io.read
#   format: extxyz

# If you want to use a different dataset for validation, you can specify
# the same types of options using a `validation_` prefix:
# validation_dataset: ase
# validation_dataset_file_name: xxx.xyz                                            # need to be a format accepted by ase.io.read

# logging
wandb: false                                                                       # we recommend using wandb for logging, we'll turn it off here as it's optional
wandb_project: toluene-example                                                     # project name used in wandb
wandb_resume: true                                                                 # if true and restart is true, wandb run data will be restarted and updated.
                                                                                   # if false, a new wandb run will be generated
verbose: info                                                                      # the same as python logging, e.g. warning, info, debug, error. case insensitive
log_batch_freq: 1                                                                  # batch frequency, how often to print training errors withinin the same epoch
log_epoch_freq: 1                                                                  # epoch frequency, how often to print and save the model
save_checkpoint_freq: -1                                                           # frequency to save the intermediate checkpoint. no saving when the value is not positive.
save_ema_checkpoint_freq: -1                                                       # frequency to save the intermediate ema checkpoint. no saving when the value is not positive.

# training
n_train: 100                                                                       # number of training data
n_val: 50                                                                          # number of validation data
learning_rate: 0.005                                                               # learning rate, we found values between 0.01 and 0.005 to work best - this is often one of the most important hyperparameters to tune
batch_size: 5                                                                      # batch size, we found it important to keep this small for most applications including forces (1-5); for energy-only training, higher batch sizes work better
max_epochs: 100000                                                                      # stop training after _ number of epochs, we set a very large number here, it won't take this long in practice and we will use early stopping instead
train_val_split: random                                                            # can be random or sequential. if sequential, first n_train elements are training, next n_val are val, else random, usually random is the right choice
shuffle: true                                                                      # If true, the data loader will shuffle the data, usually a good idea
metrics_key: loss                                                                  # metrics used for scheduling and saving best model. Options: loss, or anything that appears in the validation batch step header, such as f_mae, f_rmse, e_mae, e_rmse
use_ema: true                                                                      # if true, use exponential moving average on weights for val/test, usually helps a lot with training, in particular for energy errors
ema_decay: 0.99                                                                    # ema weight, typically set to 0.99 or 0.999
ema_use_num_updates: true                                                          # whether to use number of updates when computing averages

# early stopping based on metrics values. 
# LR, wall and any keys printed in the log file can be used. 
# The key can start with Training or Validation. If not defined, the validation value will be used.
early_stopping_patiences:                                                          # stop early if a metric value stopped decreasing for n epochs
  Validation_loss: 50

early_stopping_delta:                                                              # If delta is defined, a decrease smaller than delta will not be considered as a decrease
  Validation_loss: 0.005

early_stopping_cumulative_delta: false                                             # If True, the minimum value recorded will not be updated when the decrease is smaller than delta

early_stopping_lower_bounds:                                                       # stop early if a metric value is lower than the bound
  LR: 1.0e-6

early_stopping_upper_bounds:                                                       # stop early if a metric value is higher than the bound
  wall: 1.0e+100

# loss function
loss_coeffs:                                                                       # different weights to use in a weighted loss functions
  forces: 1                                                                        # for MD applications, we recommed a force weight of 100 and an energy weight of 1
  total_energy:                                                                    # alternatively, if energies are not of importance, a force weight 1 and an energy weight of 0 also works.
    - 1
    - PerAtomMSELoss

# # default loss function is MSELoss, the name has to be exactly the same as those in torch.nn.
# the only supprted targets are forces and total_energy

# here are some example of more ways to declare different types of loss functions, depending on your application:
# loss_coeffs:
#   total_energy: MSELoss
#
# loss_coeffs:
#   total_energy:
#   - 3.0
#   - MSELoss
#
# loss_coeffs:
#   total_energy:
#   - 1.0
#   - PerAtomMSELoss
#
# loss_coeffs:
#   forces:
#   - 1.0
#   - PerSpeciesL1Loss
#
# loss_coeffs: total_energy
#
# loss_coeffs:
#   total_energy:
#   - 3.0
#   - L1Loss
#   forces: 1.0

# output metrics
metrics_components:
  - - forces                               # key
    - rmse                                 # "rmse" or "mse"
    - PerSpecies: True                     # if true, per species contribution is counted separately
      report_per_component: False          # if true, statistics on each component (i.e. fx, fy, fz) will be counted separately
  - - forces
    - mae
    - PerSpecies: True
      report_per_component: False
  - - total_energy
    - mae
    - PerAtom: True                        # if true, energy is normalized by the number of atoms

# optimizer, may be any optimizer defined in torch.optim
# the name `optimizer_name`is case sensitive
optimizer_name: Adam                                                               # default optimizer is Adam in the amsgrad mode
optimizer_amsgrad: true
optimizer_betas: !!python/tuple
  - 0.9
  - 0.999
optimizer_eps: 1.0e-08
optimizer_weight_decay: 0

# gradient clipping using torch.nn.utils.clip_grad_norm_
# see https://pytorch.org/docs/stable/generated/torch.nn.utils.clip_grad_norm_.html#torch.nn.utils.clip_grad_norm_
# setting to inf or null disables it
max_gradient_norm: null

# lr scheduler, currently only supports the two options listed below, if you need more please file an issue
# first: on-plateau, reduce lr by factory of lr_scheduler_factor if metrics_key hasn't improved for lr_scheduler_patience epoch
lr_scheduler_name: ReduceLROnPlateau
lr_scheduler_patience: 100
lr_scheduler_factor: 0.5

# second, cosine annealing with warm restart
# lr_scheduler_name: CosineAnnealingWarmRestarts
# lr_scheduler_T_0: 10000
# lr_scheduler_T_mult: 2
# lr_scheduler_eta_min: 0
# lr_scheduler_last_epoch: -1

# we provide a series of options to shift and scale the data
# these are for advanced use and usually the defaults work very well
# the default is to scale the energies and forces by scaling them by the force standard deviation and to shift the energy by its mean
# in certain cases, it can be useful to have a trainable shift/scale and to also have species-dependent shifts/scales for each atom

<<<<<<< HEAD
# if the PerSpeciesScaleShift is enabled in the model builder list
# whether the shifts and scales are trainable
PerSpeciesScaleShift_trainable: false
# optional initial atomic energy shift for each species. in order of type. Defaults to zeros. 
# Another option is to use "dataset_per_species_total_energy_mean", which automatically compute the per atom energy mean
# but ^ this mode is not compatible with global_shift = "dataset_energy_mean"
PerSpeciesScaleShift_shifts: 0.0
# optional initial atomic energy scale for each species. in order of type. Defaults to ones.
# Another option is to use "dataset_per_species_total_energy_std", which automatically compute the per atom energy mean
# Another option is to use "dataset_per_species_forces_rms", which automatically compute the force rms for each species
# but ^ this mode is not compatible with global_shift = "dataset_energy_mean"
PerSpeciesScaleShift_scales: 1.0

# global energy shift. When "dataset_total_energy_mean" (the default), the mean energy of the dataset. When None, disables the global shift. When a number, used directly.
=======
# global energy shift. When "dataset_total_energy_mean" (the default), the mean energy of the dataset. When null, disables the global shift. When a number, used directly.
>>>>>>> 0ad27eb4
global_rescale_shift: dataset_total_energy_mean

# global energy scale. When "dataset_force_rms", the RMS of force components in the dataset. When "dataset_total_energy_std", the stdev of energies in the dataset. When null, disables the global scale. When a number, used directly.
# If not provided, defaults to either dataset_force_rms or dataset_total_energy_std, depending on whether forces are being trained.
global_rescale_scale: dataset_forces_rms

# whether the shift of the final global energy rescaling should be trainable
trainable_global_rescale_shift: false

# whether the scale of the final global energy rescaling should be trainable
trainable_global_rescale_scale: false

<<<<<<< HEAD
# # example block to do good per species shifting
# # note, sigma needs to be tuned 4.0 works the best for aspirin dataset.
# global_rescale_shift: null
# global_rescale_scale: dataset_forces_rms
# PerSpeciesScaleShift_trainable: true
# PerSpeciesScaleShift_shifts: dataset_per_atom_total_energy_mean
# PerSpeciesScaleShift_scales: dataset_per_atom_total_energy_std
# PerSpeciesScaleShift_kwargs: 
#   total_energy: 
#     alpha: 0.1
=======
# whether to apply a shift and scale, defined per-species, to the atomic energies
PerSpeciesScaleShift_enable: false

# if the PerSpeciesScaleShift is enabled, whether the shifts and scales are trainable
PerSpeciesScaleShift_trainable: false

# optional initial atomic energy shift for each species. in order of type. Defaults to zeros.
PerSpeciesScaleShift_shifts: [0.0, 0.0]

# optional initial atomic energy scale for each species. in order of type. Defaults to ones.
PerSpeciesScaleShift_scales: [1.0, 1.0]
>>>>>>> 0ad27eb4

# Options for e3nn's set_optimization_defaults. A dict:
# e3nn_optimization_defaults:
#   explicit_backward: True
<|MERGE_RESOLUTION|>--- conflicted
+++ resolved
@@ -218,7 +218,6 @@
 # the default is to scale the energies and forces by scaling them by the force standard deviation and to shift the energy by its mean
 # in certain cases, it can be useful to have a trainable shift/scale and to also have species-dependent shifts/scales for each atom
 
-<<<<<<< HEAD
 # if the PerSpeciesScaleShift is enabled in the model builder list
 # whether the shifts and scales are trainable
 PerSpeciesScaleShift_trainable: false
@@ -232,23 +231,6 @@
 # but ^ this mode is not compatible with global_shift = "dataset_energy_mean"
 PerSpeciesScaleShift_scales: 1.0
 
-# global energy shift. When "dataset_total_energy_mean" (the default), the mean energy of the dataset. When None, disables the global shift. When a number, used directly.
-=======
-# global energy shift. When "dataset_total_energy_mean" (the default), the mean energy of the dataset. When null, disables the global shift. When a number, used directly.
->>>>>>> 0ad27eb4
-global_rescale_shift: dataset_total_energy_mean
-
-# global energy scale. When "dataset_force_rms", the RMS of force components in the dataset. When "dataset_total_energy_std", the stdev of energies in the dataset. When null, disables the global scale. When a number, used directly.
-# If not provided, defaults to either dataset_force_rms or dataset_total_energy_std, depending on whether forces are being trained.
-global_rescale_scale: dataset_forces_rms
-
-# whether the shift of the final global energy rescaling should be trainable
-trainable_global_rescale_shift: false
-
-# whether the scale of the final global energy rescaling should be trainable
-trainable_global_rescale_scale: false
-
-<<<<<<< HEAD
 # # example block to do good per species shifting
 # # note, sigma needs to be tuned 4.0 works the best for aspirin dataset.
 # global_rescale_shift: null
@@ -259,19 +241,20 @@
 # PerSpeciesScaleShift_kwargs: 
 #   total_energy: 
 #     alpha: 0.1
-=======
-# whether to apply a shift and scale, defined per-species, to the atomic energies
-PerSpeciesScaleShift_enable: false
-
-# if the PerSpeciesScaleShift is enabled, whether the shifts and scales are trainable
-PerSpeciesScaleShift_trainable: false
-
-# optional initial atomic energy shift for each species. in order of type. Defaults to zeros.
-PerSpeciesScaleShift_shifts: [0.0, 0.0]
-
-# optional initial atomic energy scale for each species. in order of type. Defaults to ones.
-PerSpeciesScaleShift_scales: [1.0, 1.0]
->>>>>>> 0ad27eb4
+
+# global energy shift. When "dataset_total_energy_mean" (the default), the mean energy of the dataset. When None, disables the global shift. When a number, used directly.
+global_rescale_shift: dataset_total_energy_mean
+
+# global energy scale. When "dataset_force_rms", the RMS of force components in the dataset. When "dataset_total_energy_std", the stdev of energies in the dataset. When null, disables the global scale. When a number, used directly.
+# If not provided, defaults to either dataset_force_rms or dataset_total_energy_std, depending on whether forces are being trained.
+global_rescale_scale: dataset_forces_rms
+
+# whether the shift of the final global energy rescaling should be trainable
+trainable_global_rescale_shift: false
+
+# whether the scale of the final global energy rescaling should be trainable
+trainable_global_rescale_scale: false
+
 
 # Options for e3nn's set_optimization_defaults. A dict:
 # e3nn_optimization_defaults:
